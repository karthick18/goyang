--- conflicted
+++ resolved
@@ -1006,13 +1006,13 @@
 	return e
 }
 
-<<<<<<< HEAD
 func getModules(n Node) *Modules {
 	for n.ParentNode() != nil {
 		n = n.ParentNode()
 	}
 	return n.(*Module).modules
-=======
+}
+
 // addExtraKeywordsToLeafEntry stores the values for unimplemented keywords in leaf entries.
 func addExtraKeywordsToLeafEntry(n Node, e *Entry) {
 	v := reflect.ValueOf(n).Elem()
@@ -1035,7 +1035,6 @@
 			e.Extra[name] = append(e.Extra[name], fv.Interface())
 		}
 	}
->>>>>>> 1c554e3c
 }
 
 // getRootPrefix returns the prefix of e's root node (module)
